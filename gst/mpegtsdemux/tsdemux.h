/*
 * tsdemux - GStreamer MPEG transport stream demuxer
 * Copyright (C) 2009 Zaheer Abbas Merali
 *               2010 Edward Hervey
 *
 * Authors:
 *   Zaheer Abbas Merali <zaheerabbas at merali dot org>
 *   Edward Hervey <edward.hervey@collabora.co.uk>
 *
 * This library is free software; you can redistribute it and/or
 * modify it under the terms of the GNU Library General Public
 * License as published by the Free Software Foundation; either
 * version 2 of the License, or (at your option) any later version.
 *
 * This library is distributed in the hope that it will be useful,
 * but WITHOUT ANY WARRANTY; without even the implied warranty of
 * MERCHANTABILITY or FITNESS FOR A PARTICULAR PURPOSE.  See the GNU
 * Library General Public License for more details.
 *
 * You should have received a copy of the GNU Library General Public
 * License along with this library; if not, write to the
 * Free Software Foundation, Inc., 59 Temple Place - Suite 330,
 * Boston, MA 02111-1307, USA.
 */


#ifndef GST_TS_DEMUX_H
#define GST_TS_DEMUX_H

#include <gst/gst.h>
#include <gst/base/gstbytereader.h>
#include "mpegtsbase.h"
#include "mpegtspacketizer.h"

G_BEGIN_DECLS
#define GST_TYPE_TS_DEMUX \
  (gst_ts_demux_get_type())
#define GST_TS_DEMUX(obj) \
  (G_TYPE_CHECK_INSTANCE_CAST((obj),GST_TYPE_TS_DEMUX,GstTSDemux))
#define GST_TS_DEMUX_CLASS(klass) \
  (G_TYPE_CHECK_CLASS_CAST((klass),GST_TYPE_TS_DEMUX,GstTSDemuxClass))
#define GST_IS_TS_DEMUX(obj) \
  (G_TYPE_CHECK_INSTANCE_TYPE((obj),GST_TYPE_TS_DEMUX))
#define GST_IS_TS_DEMUX_CLASS(klass) \
  (G_TYPE_CHECK_CLASS_TYPE((klass),GST_TYPE_TS_DEMUX))
#define GST_TS_DEMUX_GET_CLASS(obj) \
  (G_TYPE_INSTANCE_GET_CLASS ((obj), GST_TYPE_TS_DEMUX, GstTSDemuxClass))
#define GST_TS_DEMUX_CAST(obj) ((GstTSDemux*) obj)
typedef struct _GstTSDemux GstTSDemux;
typedef struct _GstTSDemuxClass GstTSDemuxClass;

struct _GstTSDemux
{
  MpegTSBase parent;

  /* the following vars must be protected with the OBJECT_LOCK as they can be
   * accessed from the application thread and the streaming thread */
  guint program_number;		/* Required program number (ignore:-1) */
  gboolean emit_statistics;

  /*< private >*/
  MpegTSBaseProgram *program;	/* Current program */
  guint	current_program_number;
<<<<<<< HEAD
  gboolean need_newsegment;

  /* Downstream segment */
=======

  /* segments to be sent */
>>>>>>> d84d9894
  GstSegment segment;
  GstEvent *segment_event;

  /* Set when program change */
  gboolean calculate_update_segment;
  /* update segment is */
  GstEvent *update_segment;

<<<<<<< HEAD
  /* pcr wrap and seeking */
  GArray *index;
  gint index_size;
  TSPcrOffset first_pcr;
  TSPcrOffset last_pcr;
  TSPcrOffset cur_pcr;
  TSPcrOffset index_pcr;

  /* LIVE MODE ONLY */
  /* Delta between incoming ts and PTS */
  GstClockTime pts_delta;
=======
  /* Full stream duration */
  GstClockTime duration;
>>>>>>> d84d9894
};

struct _GstTSDemuxClass
{
  MpegTSBaseClass parent_class;
};

GType gst_ts_demux_get_type (void);

gboolean gst_ts_demux_plugin_init (GstPlugin * plugin);

G_END_DECLS
#endif /* GST_TS_DEMUX_H */<|MERGE_RESOLUTION|>--- conflicted
+++ resolved
@@ -61,14 +61,8 @@
   /*< private >*/
   MpegTSBaseProgram *program;	/* Current program */
   guint	current_program_number;
-<<<<<<< HEAD
-  gboolean need_newsegment;
-
-  /* Downstream segment */
-=======
 
   /* segments to be sent */
->>>>>>> d84d9894
   GstSegment segment;
   GstEvent *segment_event;
 
@@ -77,22 +71,8 @@
   /* update segment is */
   GstEvent *update_segment;
 
-<<<<<<< HEAD
-  /* pcr wrap and seeking */
-  GArray *index;
-  gint index_size;
-  TSPcrOffset first_pcr;
-  TSPcrOffset last_pcr;
-  TSPcrOffset cur_pcr;
-  TSPcrOffset index_pcr;
-
-  /* LIVE MODE ONLY */
-  /* Delta between incoming ts and PTS */
-  GstClockTime pts_delta;
-=======
   /* Full stream duration */
   GstClockTime duration;
->>>>>>> d84d9894
 };
 
 struct _GstTSDemuxClass
